"""Player area of the Genius Invokation
Note that player agents does not directly talk to this area, but through the judger who judges the validity of each move. The judger then publish events and then the entities in the each player area respond to it in a specific order.
"""

from collections import OrderedDict
from typing import TYPE_CHECKING

<<<<<<< HEAD
from gisim.cards.get_card import get_card
=======
from cards import get_card

>>>>>>> 649fdde9
from gisim.classes.enums import *

if TYPE_CHECKING:
    from numpy.random import RandomState

    from gisim.classes.character import Character
    from gisim.classes.status import StatusEntity
    from gisim.classes.summon import Summon
    from gisim.classes.support import Support
    from gisim.game import Game


class PlayerArea:
    def __init__(
        self,
        parent: "Game",
        random_state: "RandomState",
        player_id: "PlayerID",
        deck: dict,
    ):
        self.deck = Deck(self, random_state, deck["cards"])
        self.deck.shuffle()
        self._random_state = random_state
        self._parent = parent
        self.PLAYER_ID = player_id
        self.hand = Hand(self)
        self.element_zone = DiceZone(self, random_state)
        self.character_zone = CharacterZone(self, deck["characters"])
        self.summon_zone = SummonZone(self)
        self.support_zone = SupportZone(self)
        self.status_zone = StatusZone(self)
        """For team combat status only. The status entities of the single character belong to the `CharacterStatus` of the `CharacterZone`"""

    def encode(self, viewer_id: PlayerID):
        return OrderedDict(
            {
                "player_id": self.PLAYER_ID,
                "deck": self.deck.encode(viewer_id),
                "hand": self.hand.encode(viewer_id),
                "element_zone": self.element_zone.encode(viewer_id),
                "character_zone": self.character_zone.encode(),
                "summon_zone": self.summon_zone.encode(),
                "support_zone": self.support_zone.encode(),
                "status_zone": self.status_zone.encode(),
            }
        )


class Hand:
    def __init__(self, parent: "PlayerArea"):
        self._parent = parent
        self.cards: list[str] = []

    def encode(self, viewer_id):
        return {
            "length": len(self.cards),
            "items": self.cards
            if viewer_id == self._parent.PLAYER_ID or viewer_id == 0
            else None,
        }


class CharacterZone:
    def __init__(self, parent: "PlayerArea", characters: list[str]):
        self._parent = parent
        assert len(characters) == 3, "Number of characters should be 3"
        self.characters: list["Character"] = []
        # TODO: Initialize characters

    def encode(self):
        pass
        # return [self.characters[k].encode() for k in range(3)]


class SummonZone:
    def __init__(self, parent: "PlayerArea"):
        self._parent = parent
        self.summons: list["Summon"] = []

    def encode(self):
        return [summon.encode() for summon in self.summons]


class SupportZone:
    def __init__(self, parent: "PlayerArea"):
        self._parent = parent
        self.supports: list["Support"] = []

    def encode(self):
        return [support.encode() for support in self.supports]


class DiceZone:
    def __init__(self, parent: "PlayerArea", random_state: "RandomState"):
        self._parent = parent
        self._random_state = random_state
        self.dice: list[ElementType] = []

    def roll_dice(self, dice_num=8):
        self.dice = [ElementType(self._random_state.choice(8)) for _ in range(dice_num)]

    def encode(self, viewer_id):
        return {
            "length": len(self.dice),
            "items": self.dice
            if viewer_id == self._parent.PLAYER_ID or viewer_id == 0
            else None,
        }


class Deck:
    def __init__(
        self, parent: "PlayerArea", random_state: "RandomState", cards: list[str]
    ):
        self._parent = parent
        self._random_state = random_state
        self.original_cards = cards
        self.cards = cards

    def shuffle(self):
        self._random_state.shuffle(self.cards)

    def draw_cards(self, n):
        assert n <= len(self.cards), "Card number to be drawn exceeds the deck size"
        output = self.cards[:n]
        self.cards = self.cards[n:]
        return output

    def encode(self, viewer_id):
        return {
            "length": len(self.cards),
            "items": [card for card in self.original_cards if card in self.cards]
            if viewer_id == self._parent.PLAYER_ID or viewer_id == 0
            else None,
        }


class StatusZone:
    def __init__(self, parent: "PlayerArea"):
        self._parent = parent
        self.status_entities: list["StatusEntity"] = []

    def encode(self):
        return [status_entity.encode() for status_entity in self.status_entities]<|MERGE_RESOLUTION|>--- conflicted
+++ resolved
@@ -5,12 +5,6 @@
 from collections import OrderedDict
 from typing import TYPE_CHECKING
 
-<<<<<<< HEAD
-from gisim.cards.get_card import get_card
-=======
-from cards import get_card
-
->>>>>>> 649fdde9
 from gisim.classes.enums import *
 
 if TYPE_CHECKING:
