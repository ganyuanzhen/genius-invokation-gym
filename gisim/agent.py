"""Player & agent APIs
"""
from abc import ABC, abstractmethod
from typing import OrderedDict

<<<<<<< HEAD
from gisim.actions import Action
=======
from actions import *

>>>>>>> 649fdde9
from gisim.classes.enums import PlayerID
from gisim.game import GameInfo


class Agent(ABC):
    def __init__(self, player_id: PlayerID):
        self.PLAYER_ID = player_id

    @abstractmethod
    def take_action(self, game_info: OrderedDict) -> Action:
        pass


class AttackOnlyAgent(Agent):
    def __init__(self, player_id: PlayerID):
        super().__init__(player_id)

    def take_action(self, game_info: GameInfo) -> Action:
        # TODO: Only use normal attack in the game
        pass<|MERGE_RESOLUTION|>--- conflicted
+++ resolved
@@ -3,12 +3,8 @@
 from abc import ABC, abstractmethod
 from typing import OrderedDict
 
-<<<<<<< HEAD
 from gisim.actions import Action
-=======
-from actions import *
 
->>>>>>> 649fdde9
 from gisim.classes.enums import PlayerID
 from gisim.game import GameInfo
 
